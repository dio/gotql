import IArgs from "./IArgs";
import IVars from "./IVars";
import IFields from "./IField";
import IOperation from "./IOperation";

export default interface IQuery {
  readonly name?: string;
<<<<<<< HEAD
  readonly operation: {
    name: string;
    args?: IArgs
    fields: IFields;
  };
=======
  readonly operation: string|IOperation;
>>>>>>> 61f8ab0e
  args?: IArgs;
  variables?: IVars;
}<|MERGE_RESOLUTION|>--- conflicted
+++ resolved
@@ -5,15 +5,7 @@
 
 export default interface IQuery {
   readonly name?: string;
-<<<<<<< HEAD
-  readonly operation: {
-    name: string;
-    args?: IArgs
-    fields: IFields;
-  };
-=======
   readonly operation: string|IOperation;
->>>>>>> 61f8ab0e
   args?: IArgs;
   variables?: IVars;
 }